--- conflicted
+++ resolved
@@ -373,15 +373,10 @@
         return (patches, iterationSet)
 
 
-<<<<<<< HEAD
-class PatchPC(PCBase):
+class PatchBase(PCSNESBase):
 
     needs_python_pmat = False
 
-    def initialize(self, pc):
-        A, P = pc.getOperators()
-=======
-class PatchBase(PCSNESBase):
     def initialize(self, obj):
 
         if isinstance(obj, PETSc.PC):
@@ -397,7 +392,6 @@
         if not isinstance(ctx, _SNESContext):
             raise ValueError("Don't know how to get form from %r", ctx)
 
->>>>>>> 356a867a
         if P.getType() == "python":
             ictx = P.getPythonContext()
             if ictx is None:
