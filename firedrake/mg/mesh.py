--- conflicted
+++ resolved
@@ -173,14 +173,6 @@
                          refinements_per_level, nested=True)
 
 
-<<<<<<< HEAD
-def ExtrudedMeshHierarchy(base_hierarchy, layers, kernel=None, layer_height=None,
-                          extrusion_type='uniform', gdim=None,
-                          mesh_builder=firedrake.ExtrudedMesh):
-    """Build a hierarchy of extruded meshes by extruded a hierarchy of meshes.
-
-    :arg base_hierarchy: the unextruded base mesh hierarchy to extrude.
-=======
 def ExtrudedMeshHierarchy(base_hierarchy, height, base_layer=-1, refinement_ratio=2, layers=None,
                           kernel=None, extrusion_type='uniform', gdim=None,
                           mesh_builder=firedrake.ExtrudedMesh):
@@ -202,7 +194,6 @@
        in the extruded hierarchy. This option cannot be combined with base_layer
        and refinement_ratio. Note that the ratio of successive entries in this
        iterable must be an integer for the multigrid transfer operators to work.
->>>>>>> 9b0d37be
     :arg mesh_builder: function used to turn a :class:`~.Mesh` into an
        extruded mesh. Used by pyadjoint.
 
@@ -213,13 +204,6 @@
     if any(m.cell_set._extruded for m in base_hierarchy):
         raise ValueError("Meshes in base hierarchy must not be extruded")
 
-<<<<<<< HEAD
-    meshes = [mesh_builder(m, layers, kernel=kernel,
-                           layer_height=layer_height,
-                           extrusion_type=extrusion_type,
-                           gdim=gdim)
-              for m in base_hierarchy._meshes]
-=======
     if layers is None:
         if base_layer == -1:
             raise ValueError("Must specify number of layers for coarsest grid with base_layer=N")
@@ -233,7 +217,6 @@
                            extrusion_type=extrusion_type,
                            gdim=gdim)
               for (m, layer) in zip(base_hierarchy._meshes, layers)]
->>>>>>> 9b0d37be
 
     return HierarchyBase(meshes,
                          base_hierarchy.coarse_to_fine_cells,
